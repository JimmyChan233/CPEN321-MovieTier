# Requirements and Design

## 1. Change History

| **Change Date** | **Modified Sections** | **Rationale** |
| --------------- | --------------------- | ------------- |
| 2025-10-15      | 3.1 (Feed notes + Watchlist), 3.4 (Feed detail + Watchlist), Design notes | Documented Feed enhancements (TMDB description, PST yyyy-MM-dd HH:mm timestamps, card layout), Ranking add via TMDB search, added Watchlist feature (add from feed detail, Profile preview + View All, friend watchlist view), and UI feedback notes. |
<<<<<<< HEAD
=======
| 2025-10-20      | 3.1, 3.4, Design notes | Added “Where to Watch” feature: Feed detail bottom sheet, Watchlist items, and Friend Profile watchlist fetch TMDB watch providers (country from device locale with CA fallback) and either open the TMDB watch link or show available platforms. Feed detail shows an availability line under actions. |
| 2025-10-20      | 3.1, 3.4, Design notes | Refinements: Feed preview now shows availability inline (top 4 platforms, “ …” if more). Feed detail “Where to Watch” opens the TMDB watch link. Availability text uses grey tone. Added on-device caching (DataStore, 6h TTL) for provider results to reduce API calls. Default country fallback changed to Canada (CA). |
>>>>>>> 6a973791
| 2025-10-14      | 3.1, 3.4 (Manage Friend), Design notes | Implemented and finalized Friends feature: send/accept/reject/cancel requests, remove friend, search by name/email, outgoing requests visible (top) and cancellable, real-time SSE with reconnection/backoff, and in-app feedback messages. |

---

## 2. Project Description

MovieTier is a social movie companion app that makes discovering, ranking, and sharing films fun and interactive. On this app, users can login and see what movie their friends have currently rated, themselves can rate a new movie, and get a list of recommended movies based on the movies they have recommended.
In this app instead of giving out boring stars to rate a movie, the user decides which movie they liked more in a head-to-head matchup (comparing the new movie to a movie they have previously ranked), and then the app calculates the rank of the movie automatically . Over time, their personal tier list is built automatically, reflecting their true taste in cinema.

--- 

## 3. Requirements Specification

### **3.1. List of Features**

1. Authentication - There will be a google login/auth page that will allow users to sign up or sign into their account. A user can also delete their account.
2. Manage Friends - The user can send friend requests (by email or by searching name/email), accept/reject incoming requests, view pending requests, and remove existing friends. Real-time notifications are delivered when a request is received or handled.
3. Feed - A user gets real time updates of their friends activities on their feed. Users get live notification whenever a friend ranks a new movie. Feed contains all friend activities (sorted in reverse chronological order) which include the movie name, ranking, friend name, and movie banner of the friends ranking. 
4. Ranked Movie List - Users will be able to generate a ranked list of movies they have seen. They can search for movies, add movies, and then rank the movie, based on comparison between previously ranked movies.  The app will then assign a final ranking to the movie based on the comparison done by the user.


5. Recommendation - Based on users top movies rankings there will be a recommended list of movies that the user can watch. The recommendation list will be generated based on the top movies on the users tiered list. The list will exclude all the movies which are already ranked by the user. Each movie in the list will contain the movie name, movie banner, and movie duration. 

6. Watchlist - Users can save movies to a personal watchlist (e.g., from the Feed detail). The watchlist is visible on the user’s Profile (with a “View All” page) and friends can view each other’s watchlists from the friend profile page.
<<<<<<< HEAD
=======
   - Where to Watch: Feed preview shows an inline availability line limited to the top 4 platforms (adds “ …” if more). Feed detail’s “Where to Watch” opens the TMDB watch link. Watchlist and Friend Profile show availability on button press. Country is detected from device locale with CA fallback. Availability text uses the grey on-surface-variant tone.
>>>>>>> 6a973791

### **3.2. Use Case Diagram**

![UML diagram](images/UML.png)

### **3.3. Actors Description**

1. User - The User will be the main actor of our app. They will create an account, login, add friends, rank movies and view recommendation lists. 
2. Google Auth API - This will be the external actor which will handle all the sign ins and sign ups. 
3. TMDB API - The TMDB API will provide the movie details and recommendations for movies. This is also an external actor. 


### **3.4. Use Case Description**

- Use cases for feature 1: Authentication 

1. Sign In : When a user has already created their account, they can just sign in with their google account.
2. Sign Up: All new users will use the Sign Up use case to create an account. 
3. Delete Account: When  a user wants to delete an account. 
4. Sign Out: When a user wants to sign out of the app, they can use the sign out use case.

- Use cases for feature 2: Manage Friend
 
1. Send Friend Request: Users send friend requests to other users by entering their email or selecting from search results (name/email). Users receive in-app feedback on success/failure.
2. Accept Friend Request: To accept friend requests received by the user.
3. Reject Friend Request : To reject a friend request received by the user. 
4. Remove Friend: To remove a friend who is a friend of the user. 
5. Search Users: Users can search for other users by name or email to send requests.
6. Cancel Outgoing Request: Users can cancel pending outgoing friend requests.

Design notes:
- Real-time events are delivered via HTTP Server-Sent Events (SSE) stream from the backend. Clients connect to `/api/friends/stream` and receive events for `friend_request`, `friend_request_accepted`, `friend_request_rejected`, and `friend_removed`.
- Additional event: `friend_request_canceled` notifies receivers when a pending request is canceled by the sender.
- Basic rate limiting is enforced for sending friend requests to reduce spam (fixed window, max 5/min per user).
- Client behavior: SSE connection uses infinite read timeout with reconnection/backoff to remain stable during idle periods; UI provides immediate in-app feedback (snackbars) for all friend actions.

- Use cases for feature 3: Feed

1. View Feed: The user can view all their friends' activities in their feed. 
2. View Live Update Notification: Every time a friend ranks a movie, a push notification will be received by the user. 
3. Open Movie Detail from Feed: The user taps a feed entry to open a detail sheet with poster/description and can add the movie to their Watchlist or Rankings (with confirmation messages).

- Use cases for feature 4: Ranked Movie List

1. Search a Movie: Users can search names of a movie by using the Search Movie use case.
2. Add a Movie: Users can add a movie to their ranked lists. 
3. Compare Movies: To rank a movie users must compare the movie with some other movies they have already ranked for the system to generate an accurate ranking of the movie.
4. View Ranking List: The users can view their ranked movie list. 


- Use cases for feature 5: Recommendation

1. View Recommended Movie List: The user can view a list of recommended movies that the application suggests based on their previously ranked movies. 


### **3.5. Formal Use Case Specifications (5 Most Major Use Cases)**

<a name="uc1"></a>

#### Use Case 1: SIGN IN

**Description**: User logs in to their account through Google Authentication API.

**Primary actor(s)**: User, Google Authentication API

**Postcondition(s)**: 

User is logged in and redirected to the home feed
**Main success scenario**: 

1. User clicks “Sign In”
2. System redirects to Google Authentication page
3. User enters credentials and clicks submits
4. Google validates credentials and returns auth token
5. System checks its database for user account
5. System verifies token, signs the user in, and takes them to the home feed

**Failure scenario(s)**:

- 3a. User enters invalid credentials 
  - 3a1. Google rejects login attempt
  - 3a2. App displays error message and asks the user to retry

- 5a. User account does not exists in database
  - 5a1. System displays error message: “User Does Not Exist Please Sign Up”
  - 5a2. User can use the Sign Up use case


<a name="uc2"></a>

#### Use Case 2: SEND FRIEND REQUEST


**Description**: User sends a friend request to a friend by entering their email address.

**Primary actor(s)**: User

**Precondition(s)**: 

1. User is logged into the system
2. User is on the “Manage Friends” Page

**Main success scenario**:

1. User enters the friends username/email address
2. System searches and displays matching profile
3. User clicks send friend request button 
4. System displays a success message: “Friend Request Successfully Sent”
5. System notifies Friend to accept/deny pending request

**Failure scenario(s)**:

- 1a. No user with the given email/username exists
  - 1a1. System notifies the user: “No user Found”
  - 1a2. User retires this use cases with a different input

- 3a. Friend is already added
  -3a1. System Notifies the user: “Error: Friend already exists”

- 3b. Friend request already pending
  - 3b1. The system notifies the user: “Error: Request was already sent.”


<a name="uc3"></a>

#### Use Case 3: VIEW FEED

**Description**:  User views the recent activities of their friends on their feed. 

**Primary actor(s)**: User

**Precondition(s)**:

User is logged in
The user is on the “Feed” page

**Main success scenario**:

1. System retrieves latest friend activity (new movies ranked by friends)
2. System displays the friend activities in a reverse chronological order 
**Failure scenario(s)**:

- 1a.User has no friends yet
  - 1a1. The system displays “No Friends yet. Add friends to see activity”
  -1a2. The system displays a link to the “Manage Friends” page

- 1b. User’s friends have not ranked any movies
  - 1b1. The system displays “No Friend Activity Yet”

<a name="uc4"></a>

#### Use Case 4: COMPARE MOVIES

**Description**: The system generates movie pairs for the user to compare until the system calculates the ranking of the movie being added. The movie pair consists of the movie being ranked and a movie which the user has already ranked previously. The user selects the movie they prefer from the two movies displayed.  

**Primary actor(s)**: User

**Precondition(s)**: 

1. User is logged in 
2. User has searched for a movie and clicked on “Add Movie”

**Main success scenario**:

1. System selects a movie that the user has previously ranked
2. System asks the user to compare the selected movie and the movie that is being ranked
3. User selects a movie
4. System generates a ranking of the movie
5. Movie gets added to the ranked list of user’s movies
6. User gets notified: “Movie successfully ranked”

**Failure scenario(s)**:

- 1a. User has ranked no movie previously
  - 1a1. Systems adds the movie as it is to the list 

- 3a. User exists the app without comparing
  - 3a1. System exists comparison
  - 3a2. The movie is not added to the list of User’s Movie


- 4a. The systems needs to compare the movie with more previously ranked movies to generate a ranking
  - 4a1. The system keeps on repeating this use case again until a ranking is generated

<a name="uc5"></a>

#### Use Case 5: VIEW RECOMMONDED MOVIE LIST

**Description**: System generates a recommended movie list based on the top movies on the user’s ranked movie list. 

**Primary actor(s)**: User, TMDB API

**Precondition(s)**:

1. User is logged in
2. User clicks the Recommendation tab and is directed to the Recommended movies page

**Main success scenario**:

1. System extracts the top 5-10 movies from the user’s ranked movie list
2. System requests TMDB api to fetch related movies to the selected movies
3. TMDB api sends a list of related movies
4. System filters the list by removing movies which are already in the user’s list
5. System displays the recommended movie list with movie title, and movie banner for each movie

**Failure scenario(s)**:

- 1a. User has no movies ranked
  - 1a1. System displays a message:”No movies in your movie list, to get a personalized list please rank movies”
  - 1a2. System extracts a list of all time favorite movies from TMDB and display those movies

- 4a. User has watched all movies in the recommended list
  -4a1. The system displays a message: “All caught up! You have seen all the movies in your recommended list.”
  -4a2. The system extracts and displays a list of all time favorite movies from TMDB api



### **3.6. Screen Mock-ups**(optional)

### **3.7. Non-Functional Requirements**

<a name="nfr1"></a>

1. **[Ranking Performance]**
   - **Description**: Comparative ranking interactions (selecting between two movies) should update the user’s tier list in under 1 second.
   - **Justification**: The comparative ranking feature is the core interaction of MovieTier. If it feels sluggish, the entire app experience suffers. Keeping the update time under 1 second ensures the interaction feels immediate and engaging, which is critical for usability and user retention. We derived this number from this [study](https://www.uptrends.com/blog/the-psychology-of-web-performance).
2. **[Recommendation List]**
   - **Description**: Any core task (signing in, rating a movie, viewing the feed) should be achievable within 3 clicks/taps.
   - **Justification**: The fewer steps users have to make, the smoother and more intuitive their experience feels. According to [Impact of number of clicks on user experience](https://medium.com/@gizemkorpinar/impact-of-click-number-on-user-experience-fab78e1f2a91) (Gizem Korpinar), fewer clicks tend to correlate with higher perceived usability: “the fewer clicks required to achieve a user’s goal, the greater the usability.”  Users often abandon journeys when they perceive they’re clicking too much. While the “3-click rule” isn’t a hard law and some debate its strict applicability, it works well as a guideline for core tasks.
---

## 4. Designs Specification

### **4.1. Main Components**

1. **UserManager**
   - **Purpose**: Handles user sign-up, sign-in (via Google Auth), account creation, and profile management. Ensures each Google account maps to a MovieTier user record in the database.

2. **FriendManager**
   -**Purpose**: Manages friendships (sending/accepting/rejecting friend requests, removing friends) and generates the activity feed with real-time updates when friends rate or compare movies.

3.**MovieListsManager**
   -**Purpose**:  Provides the logic for comparative ranking of movies, stores user rankings, updates tier lists based on comparisons and also computes the user recommendation movie list.

4. **UserFeed**
   -**Purpose**: User feed handles the situation when a user adds a movie to their lists and notifies the users friends on their feed.

### **4.2. Databases**



1. **UserDB**
   - **Purpose**: This is the sole database for our application. We will have separate tables in this database to store user login credentials, ranked movie lists, friends, requests, recommendations, and friend activities. 

### **4.3. External Modules**

1. **Google Auth API**
   - **Purpose**: Authorize sign in and sign ups of users into the application 
2. **TMDB API**
   -**Purpose**: Fetch related movies to generate recommended movie lists, respond to the search movies and movie related information
3. **Firebase Cloud Notifications** 
   -**Purpose**: Send real time push notifications to the user when a friend ranks a movie.

### **4.5. Dependencies Diagram**
![dependencies diagram](images/DependencyDiagram.png)<|MERGE_RESOLUTION|>--- conflicted
+++ resolved
@@ -5,11 +5,8 @@
 | **Change Date** | **Modified Sections** | **Rationale** |
 | --------------- | --------------------- | ------------- |
 | 2025-10-15      | 3.1 (Feed notes + Watchlist), 3.4 (Feed detail + Watchlist), Design notes | Documented Feed enhancements (TMDB description, PST yyyy-MM-dd HH:mm timestamps, card layout), Ranking add via TMDB search, added Watchlist feature (add from feed detail, Profile preview + View All, friend watchlist view), and UI feedback notes. |
-<<<<<<< HEAD
-=======
 | 2025-10-20      | 3.1, 3.4, Design notes | Added “Where to Watch” feature: Feed detail bottom sheet, Watchlist items, and Friend Profile watchlist fetch TMDB watch providers (country from device locale with CA fallback) and either open the TMDB watch link or show available platforms. Feed detail shows an availability line under actions. |
 | 2025-10-20      | 3.1, 3.4, Design notes | Refinements: Feed preview now shows availability inline (top 4 platforms, “ …” if more). Feed detail “Where to Watch” opens the TMDB watch link. Availability text uses grey tone. Added on-device caching (DataStore, 6h TTL) for provider results to reduce API calls. Default country fallback changed to Canada (CA). |
->>>>>>> 6a973791
 | 2025-10-14      | 3.1, 3.4 (Manage Friend), Design notes | Implemented and finalized Friends feature: send/accept/reject/cancel requests, remove friend, search by name/email, outgoing requests visible (top) and cancellable, real-time SSE with reconnection/backoff, and in-app feedback messages. |
 
 ---
@@ -34,10 +31,7 @@
 5. Recommendation - Based on users top movies rankings there will be a recommended list of movies that the user can watch. The recommendation list will be generated based on the top movies on the users tiered list. The list will exclude all the movies which are already ranked by the user. Each movie in the list will contain the movie name, movie banner, and movie duration. 
 
 6. Watchlist - Users can save movies to a personal watchlist (e.g., from the Feed detail). The watchlist is visible on the user’s Profile (with a “View All” page) and friends can view each other’s watchlists from the friend profile page.
-<<<<<<< HEAD
-=======
    - Where to Watch: Feed preview shows an inline availability line limited to the top 4 platforms (adds “ …” if more). Feed detail’s “Where to Watch” opens the TMDB watch link. Watchlist and Friend Profile show availability on button press. Country is detected from device locale with CA fallback. Availability text uses the grey on-surface-variant tone.
->>>>>>> 6a973791
 
 ### **3.2. Use Case Diagram**
 
