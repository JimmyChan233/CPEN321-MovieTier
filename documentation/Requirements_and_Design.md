# Requirements and Design

## 1. Change History

| **Change Date**   | **Modified Sections** | **Rationale** |
| ----------------- | --------------------- | ------------- |
| _Nothing to show_ |

---

## 2. Project Description

MovieTier is a social movie companion app that makes discovering, ranking, and sharing films fun and interactive. On this app, users can login and see what movie their friends have currently rated, themselves can rate a new movie, and get a list of recommended movies based on the movies they have recommended.
In this app instead of giving out boring stars to rate a movie, the user decides which movie they liked more in a head-to-head matchup (comparing the new movie to a movie they have previously ranked), and then the app calculates the rank of the movie automatically . Over time, their personal tier list is built automatically, reflecting their true taste in cinema.

---

## 3. Requirements Specification

### **3.1. List of Features**
<<<<<<< HEAD
=======
1) Authentication - There will be a google login/auth page that will allow users to sign up or sign into their account.
2) Add a Friend - The user will be allowed to add a friend by friends username.
3) Feed - A user gets real time updates of their friends activities on their feed.
4) Comparitive Ranking - The app lets users compare movies from the list of their previously watched movies. The app will then assign a final ranking to the movie based on the comparision done by the user.
5) Recommendation - Based on users top movies there will be a recommended list of movies that the user can watch.
>>>>>>> 48f55ad9

### **3.2. Use Case Diagram**

### **3.3. Actors Description**

1. **[WRITE_NAME_HERE]**: ...
2. **[WRITE_NAME_HERE]**: ...

### **3.4. Use Case Description**

- Use cases for feature 1: [WRITE_FEATURE_1_NAME_HERE]

1. **[WRITE_NAME_HERE]**: ...
2. **[WRITE_NAME_HERE]**: ...

- Use cases for feature 2: [WRITE_FEATURE_2_NAME_HERE]

3. **[WRITE_NAME_HERE]**: ...
4. **[WRITE_NAME_HERE]**: ...
   ...

### **3.5. Formal Use Case Specifications (5 Most Major Use Cases)**

<a name="uc1"></a>

#### Use Case 1: [WRITE_USE_CASE_1_NAME_HERE]

**Description**: ...

**Primary actor(s)**: ...

**Main success scenario**:

1. ...
2. ...

**Failure scenario(s)**:

- 1a. ...

  - 1a1. ...
  - 1a2. ...

- 1b. ...
  - 1b1. ...
  - 1b2. ...
- 2a. ...
  - 2a1. ...
  - 2a2. ...

...

<a name="uc2"></a>

#### Use Case 2: [WRITE_USE_CASE_2_NAME_HERE]

...

### **3.6. Screen Mock-ups**

### **3.7. Non-Functional Requirements**

<a name="nfr1"></a>

1. **[WRITE_NAME_HERE]**
   - **Description**: ...
   - **Justification**: ...
2. ...

---

## 4. Designs Specification

### **4.1. Main Components**

1. **[WRITE_NAME_HERE]**
   - **Purpose**: ...
   - **Interfaces**:
     1. ...
        - **Purpose**: ...
     2. ...
2. ...

### **4.2. Databases**

1. **[WRITE_NAME_HERE]**
   - **Purpose**: ...
2. ...

### **4.3. External Modules**

1. **[WRITE_NAME_HERE]**
   - **Purpose**: ...
2. ...

### **4.4. Frameworks**

1. **[WRITE_NAME_HERE]**
   - **Purpose**: ...
   - **Reason**: ...
2. ...

### **4.5. Dependencies Diagram**

### **4.6. Use Case Sequence Diagram (5 Most Major Use Cases)**

1. [**[WRITE_NAME_HERE]**](#uc1)\
   [SEQUENCE_DIAGRAM_HERE]
2. ...

### **4.7. Design and Ways to Test Non-Functional Requirements**

1. [**[WRITE_NAME_HERE]**](#nfr1)
   - **Validation**: ...
2. ...<|MERGE_RESOLUTION|>--- conflicted
+++ resolved
@@ -18,14 +18,12 @@
 ## 3. Requirements Specification
 
 ### **3.1. List of Features**
-<<<<<<< HEAD
-=======
-1) Authentication - There will be a google login/auth page that will allow users to sign up or sign into their account.
-2) Add a Friend - The user will be allowed to add a friend by friends username.
-3) Feed - A user gets real time updates of their friends activities on their feed.
-4) Comparitive Ranking - The app lets users compare movies from the list of their previously watched movies. The app will then assign a final ranking to the movie based on the comparision done by the user.
-5) Recommendation - Based on users top movies there will be a recommended list of movies that the user can watch.
->>>>>>> 48f55ad9
+
+1. Authentication - There will be a google login/auth page that will allow users to sign up or sign into their account.
+2. Add a Friend - The user will be allowed to add a friend by friends username.
+3. Feed - A user gets real time updates of their friends activities on their feed.
+4. Comparitive Ranking - The app lets users compare movies from the list of their previously watched movies. The app will then assign a final ranking to the movie based on the comparision done by the user.
+5. Recommendation - Based on users top movies there will be a recommended list of movies that the user can watch.
 
 ### **3.2. Use Case Diagram**
 
