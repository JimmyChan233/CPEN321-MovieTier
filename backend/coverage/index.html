
<!doctype html>
<html lang="en">

<head>
    <title>Code coverage report for All files</title>
    <meta charset="utf-8" />
    <link rel="stylesheet" href="prettify.css" />
    <link rel="stylesheet" href="base.css" />
    <link rel="shortcut icon" type="image/x-icon" href="favicon.png" />
    <meta name="viewport" content="width=device-width, initial-scale=1" />
    <style type='text/css'>
        .coverage-summary .sorter {
            background-image: url(sort-arrow-sprite.png);
        }
    </style>
</head>
    
<body>
<div class='wrapper'>
    <div class='pad1'>
        <h1>All files</h1>
        <div class='clearfix'>
            
            <div class='fl pad1y space-right2'>
<<<<<<< HEAD
                <span class="strong">94.21% </span>
                <span class="quiet">Statements</span>
                <span class='fraction'>1335/1417</span>
=======
                <span class="strong">92.3% </span>
                <span class="quiet">Statements</span>
                <span class='fraction'>1308/1417</span>
>>>>>>> 4eaa5f15
            </div>
        
            
            <div class='fl pad1y space-right2'>
<<<<<<< HEAD
                <span class="strong">80.72% </span>
                <span class="quiet">Branches</span>
                <span class='fraction'>469/581</span>
=======
                <span class="strong">77.28% </span>
                <span class="quiet">Branches</span>
                <span class='fraction'>449/581</span>
>>>>>>> 4eaa5f15
            </div>
        
            
            <div class='fl pad1y space-right2'>
<<<<<<< HEAD
                <span class="strong">95.62% </span>
                <span class="quiet">Functions</span>
                <span class='fraction'>153/160</span>
=======
                <span class="strong">93.12% </span>
                <span class="quiet">Functions</span>
                <span class='fraction'>149/160</span>
>>>>>>> 4eaa5f15
            </div>
        
            
            <div class='fl pad1y space-right2'>
<<<<<<< HEAD
                <span class="strong">94.18% </span>
                <span class="quiet">Lines</span>
                <span class='fraction'>1280/1359</span>
=======
                <span class="strong">92.86% </span>
                <span class="quiet">Lines</span>
                <span class='fraction'>1262/1359</span>
>>>>>>> 4eaa5f15
            </div>
        
            
        </div>
        <p class="quiet">
            Press <em>n</em> or <em>j</em> to go to the next uncovered block, <em>b</em>, <em>p</em> or <em>k</em> for the previous block.
        </p>
        <template id="filterTemplate">
            <div class="quiet">
                Filter:
                <input type="search" id="fileSearch">
            </div>
        </template>
    </div>
    <div class='status-line high'></div>
    <div class="pad1">
<table class="coverage-summary">
<thead>
<tr>
   <th data-col="file" data-fmt="html" data-html="true" class="file">File</th>
   <th data-col="pic" data-type="number" data-fmt="html" data-html="true" class="pic"></th>
   <th data-col="statements" data-type="number" data-fmt="pct" class="pct">Statements</th>
   <th data-col="statements_raw" data-type="number" data-fmt="html" class="abs"></th>
   <th data-col="branches" data-type="number" data-fmt="pct" class="pct">Branches</th>
   <th data-col="branches_raw" data-type="number" data-fmt="html" class="abs"></th>
   <th data-col="functions" data-type="number" data-fmt="pct" class="pct">Functions</th>
   <th data-col="functions_raw" data-type="number" data-fmt="html" class="abs"></th>
   <th data-col="lines" data-type="number" data-fmt="pct" class="pct">Lines</th>
   <th data-col="lines_raw" data-type="number" data-fmt="html" class="abs"></th>
</tr>
</thead>
<tbody><tr>
	<td class="file low" data-value="src"><a href="src/index.html">src</a></td>
	<td data-value="26.31" class="pic low">
	<div class="chart"><div class="cover-fill" style="width: 26%"></div><div class="cover-empty" style="width: 74%"></div></div>
	</td>
	<td data-value="26.31" class="pct low">26.31%</td>
	<td data-value="19" class="abs low">5/19</td>
	<td data-value="52.94" class="pct medium">52.94%</td>
	<td data-value="17" class="abs medium">9/17</td>
	<td data-value="0" class="pct low">0%</td>
	<td data-value="2" class="abs low">0/2</td>
	<td data-value="26.31" class="pct low">26.31%</td>
	<td data-value="19" class="abs low">5/19</td>
	</tr>

<tr>
	<td class="file high" data-value="src/controllers"><a href="src/controllers/index.html">src/controllers</a></td>
<<<<<<< HEAD
	<td data-value="95.15" class="pic high">
	<div class="chart"><div class="cover-fill" style="width: 95%"></div><div class="cover-empty" style="width: 5%"></div></div>
	</td>
	<td data-value="95.15" class="pct high">95.15%</td>
	<td data-value="165" class="abs high">157/165</td>
	<td data-value="72.09" class="pct medium">72.09%</td>
	<td data-value="43" class="abs medium">31/43</td>
	<td data-value="100" class="pct high">100%</td>
	<td data-value="7" class="abs high">7/7</td>
	<td data-value="94.83" class="pct high">94.83%</td>
	<td data-value="155" class="abs high">147/155</td>
=======
	<td data-value="96.36" class="pic high">
	<div class="chart"><div class="cover-fill" style="width: 96%"></div><div class="cover-empty" style="width: 4%"></div></div>
	</td>
	<td data-value="96.36" class="pct high">96.36%</td>
	<td data-value="165" class="abs high">159/165</td>
	<td data-value="76.74" class="pct medium">76.74%</td>
	<td data-value="43" class="abs medium">33/43</td>
	<td data-value="100" class="pct high">100%</td>
	<td data-value="7" class="abs high">7/7</td>
	<td data-value="96.12" class="pct high">96.12%</td>
	<td data-value="155" class="abs high">149/155</td>
>>>>>>> 4eaa5f15
	</tr>

<tr>
	<td class="file high" data-value="src/controllers/auth"><a href="src/controllers/auth/index.html">src/controllers/auth</a></td>
	<td data-value="100" class="pic high">
	<div class="chart"><div class="cover-fill cover-full" style="width: 100%"></div><div class="cover-empty" style="width: 0%"></div></div>
	</td>
	<td data-value="100" class="pct high">100%</td>
	<td data-value="34" class="abs high">34/34</td>
	<td data-value="76.92" class="pct medium">76.92%</td>
	<td data-value="13" class="abs medium">10/13</td>
	<td data-value="100" class="pct high">100%</td>
	<td data-value="4" class="abs high">4/4</td>
	<td data-value="100" class="pct high">100%</td>
	<td data-value="30" class="abs high">30/30</td>
	</tr>

<tr>
	<td class="file high" data-value="src/controllers/recommendations"><a href="src/controllers/recommendations/index.html">src/controllers/recommendations</a></td>
	<td data-value="98.52" class="pic high">
	<div class="chart"><div class="cover-fill" style="width: 98%"></div><div class="cover-empty" style="width: 2%"></div></div>
	</td>
	<td data-value="98.52" class="pct high">98.52%</td>
	<td data-value="136" class="abs high">134/136</td>
	<td data-value="75" class="pct medium">75%</td>
	<td data-value="76" class="abs medium">57/76</td>
	<td data-value="100" class="pct high">100%</td>
	<td data-value="23" class="abs high">23/23</td>
	<td data-value="98.47" class="pct high">98.47%</td>
	<td data-value="131" class="abs high">129/131</td>
	</tr>

<tr>
	<td class="file high" data-value="src/middleware"><a href="src/middleware/index.html">src/middleware</a></td>
	<td data-value="100" class="pic high">
	<div class="chart"><div class="cover-fill cover-full" style="width: 100%"></div><div class="cover-empty" style="width: 0%"></div></div>
	</td>
	<td data-value="100" class="pct high">100%</td>
	<td data-value="11" class="abs high">11/11</td>
	<td data-value="66.66" class="pct medium">66.66%</td>
	<td data-value="3" class="abs medium">2/3</td>
	<td data-value="100" class="pct high">100%</td>
	<td data-value="1" class="abs high">1/1</td>
	<td data-value="100" class="pct high">100%</td>
	<td data-value="10" class="abs high">10/10</td>
	</tr>

<tr>
	<td class="file high" data-value="src/models/feed"><a href="src/models/feed/index.html">src/models/feed</a></td>
	<td data-value="100" class="pic high">
	<div class="chart"><div class="cover-fill cover-full" style="width: 100%"></div><div class="cover-empty" style="width: 0%"></div></div>
	</td>
	<td data-value="100" class="pct high">100%</td>
	<td data-value="13" class="abs high">13/13</td>
	<td data-value="100" class="pct high">100%</td>
	<td data-value="0" class="abs high">0/0</td>
	<td data-value="100" class="pct high">100%</td>
	<td data-value="0" class="abs high">0/0</td>
	<td data-value="100" class="pct high">100%</td>
	<td data-value="13" class="abs high">13/13</td>
	</tr>

<tr>
	<td class="file high" data-value="src/models/friend"><a href="src/models/friend/index.html">src/models/friend</a></td>
	<td data-value="100" class="pic high">
	<div class="chart"><div class="cover-fill cover-full" style="width: 100%"></div><div class="cover-empty" style="width: 0%"></div></div>
	</td>
	<td data-value="100" class="pct high">100%</td>
	<td data-value="7" class="abs high">7/7</td>
	<td data-value="100" class="pct high">100%</td>
	<td data-value="0" class="abs high">0/0</td>
	<td data-value="100" class="pct high">100%</td>
	<td data-value="0" class="abs high">0/0</td>
	<td data-value="100" class="pct high">100%</td>
	<td data-value="7" class="abs high">7/7</td>
	</tr>

<tr>
	<td class="file high" data-value="src/models/movie"><a href="src/models/movie/index.html">src/models/movie</a></td>
	<td data-value="100" class="pic high">
	<div class="chart"><div class="cover-fill cover-full" style="width: 100%"></div><div class="cover-empty" style="width: 0%"></div></div>
	</td>
	<td data-value="100" class="pct high">100%</td>
	<td data-value="4" class="abs high">4/4</td>
	<td data-value="100" class="pct high">100%</td>
	<td data-value="0" class="abs high">0/0</td>
	<td data-value="100" class="pct high">100%</td>
	<td data-value="0" class="abs high">0/0</td>
	<td data-value="100" class="pct high">100%</td>
	<td data-value="4" class="abs high">4/4</td>
	</tr>

<tr>
	<td class="file high" data-value="src/models/user"><a href="src/models/user/index.html">src/models/user</a></td>
	<td data-value="100" class="pic high">
	<div class="chart"><div class="cover-fill cover-full" style="width: 100%"></div><div class="cover-empty" style="width: 0%"></div></div>
	</td>
	<td data-value="100" class="pct high">100%</td>
	<td data-value="3" class="abs high">3/3</td>
	<td data-value="100" class="pct high">100%</td>
	<td data-value="0" class="abs high">0/0</td>
	<td data-value="100" class="pct high">100%</td>
	<td data-value="0" class="abs high">0/0</td>
	<td data-value="100" class="pct high">100%</td>
	<td data-value="3" class="abs high">3/3</td>
	</tr>

<tr>
	<td class="file high" data-value="src/models/watch"><a href="src/models/watch/index.html">src/models/watch</a></td>
	<td data-value="100" class="pic high">
	<div class="chart"><div class="cover-fill cover-full" style="width: 100%"></div><div class="cover-empty" style="width: 0%"></div></div>
	</td>
	<td data-value="100" class="pct high">100%</td>
	<td data-value="4" class="abs high">4/4</td>
	<td data-value="100" class="pct high">100%</td>
	<td data-value="0" class="abs high">0/0</td>
	<td data-value="100" class="pct high">100%</td>
	<td data-value="0" class="abs high">0/0</td>
	<td data-value="100" class="pct high">100%</td>
	<td data-value="4" class="abs high">4/4</td>
	</tr>

<tr>
	<td class="file high" data-value="src/routes"><a href="src/routes/index.html">src/routes</a></td>
<<<<<<< HEAD
	<td data-value="95.27" class="pic high">
	<div class="chart"><div class="cover-fill" style="width: 95%"></div><div class="cover-empty" style="width: 5%"></div></div>
	</td>
	<td data-value="95.27" class="pct high">95.27%</td>
	<td data-value="719" class="abs high">685/719</td>
	<td data-value="84.94" class="pct high">84.94%</td>
	<td data-value="299" class="abs high">254/299</td>
	<td data-value="94.73" class="pct high">94.73%</td>
	<td data-value="76" class="abs high">72/76</td>
	<td data-value="95.24" class="pct high">95.24%</td>
	<td data-value="694" class="abs high">661/694</td>
=======
	<td data-value="91.09" class="pic high">
	<div class="chart"><div class="cover-fill" style="width: 91%"></div><div class="cover-empty" style="width: 9%"></div></div>
	</td>
	<td data-value="91.09" class="pct high">91.09%</td>
	<td data-value="719" class="abs high">655/719</td>
	<td data-value="76.25" class="pct medium">76.25%</td>
	<td data-value="299" class="abs medium">228/299</td>
	<td data-value="89.47" class="pct high">89.47%</td>
	<td data-value="76" class="abs high">68/76</td>
	<td data-value="92.21" class="pct high">92.21%</td>
	<td data-value="694" class="abs high">640/694</td>
>>>>>>> 4eaa5f15
	</tr>

<tr>
	<td class="file high" data-value="src/services"><a href="src/services/index.html">src/services</a></td>
	<td data-value="81.73" class="pic high">
	<div class="chart"><div class="cover-fill" style="width: 81%"></div><div class="cover-empty" style="width: 19%"></div></div>
	</td>
	<td data-value="81.73" class="pct high">81.73%</td>
	<td data-value="115" class="abs high">94/115</td>
	<td data-value="74" class="pct medium">74%</td>
	<td data-value="50" class="abs medium">37/50</td>
	<td data-value="100" class="pct high">100%</td>
	<td data-value="9" class="abs high">9/9</td>
	<td data-value="81.73" class="pct high">81.73%</td>
	<td data-value="115" class="abs high">94/115</td>
	</tr>

<tr>
	<td class="file high" data-value="src/services/auth"><a href="src/services/auth/index.html">src/services/auth</a></td>
	<td data-value="100" class="pic high">
	<div class="chart"><div class="cover-fill cover-full" style="width: 100%"></div><div class="cover-empty" style="width: 0%"></div></div>
	</td>
	<td data-value="100" class="pct high">100%</td>
	<td data-value="34" class="abs high">34/34</td>
	<td data-value="100" class="pct high">100%</td>
	<td data-value="9" class="abs high">9/9</td>
	<td data-value="100" class="pct high">100%</td>
	<td data-value="4" class="abs high">4/4</td>
	<td data-value="100" class="pct high">100%</td>
	<td data-value="34" class="abs high">34/34</td>
	</tr>

<tr>
	<td class="file high" data-value="src/services/sse"><a href="src/services/sse/index.html">src/services/sse</a></td>
	<td data-value="100" class="pic high">
	<div class="chart"><div class="cover-fill cover-full" style="width: 100%"></div><div class="cover-empty" style="width: 0%"></div></div>
	</td>
	<td data-value="100" class="pct high">100%</td>
	<td data-value="36" class="abs high">36/36</td>
	<td data-value="100" class="pct high">100%</td>
	<td data-value="12" class="abs high">12/12</td>
	<td data-value="100" class="pct high">100%</td>
	<td data-value="7" class="abs high">7/7</td>
	<td data-value="100" class="pct high">100%</td>
	<td data-value="34" class="abs high">34/34</td>
	</tr>

<tr>
	<td class="file high" data-value="src/services/tmdb"><a href="src/services/tmdb/index.html">src/services/tmdb</a></td>
	<td data-value="98.59" class="pic high">
	<div class="chart"><div class="cover-fill" style="width: 98%"></div><div class="cover-empty" style="width: 2%"></div></div>
	</td>
	<td data-value="98.59" class="pct high">98.59%</td>
	<td data-value="71" class="abs high">70/71</td>
	<td data-value="84.44" class="pct high">84.44%</td>
	<td data-value="45" class="abs high">38/45</td>
	<td data-value="100" class="pct high">100%</td>
	<td data-value="10" class="abs high">10/10</td>
	<td data-value="100" class="pct high">100%</td>
	<td data-value="68" class="abs high">68/68</td>
	</tr>

<tr>
	<td class="file high" data-value="src/utils"><a href="src/utils/index.html">src/utils</a></td>
	<td data-value="97.82" class="pic high">
	<div class="chart"><div class="cover-fill" style="width: 97%"></div><div class="cover-empty" style="width: 3%"></div></div>
	</td>
	<td data-value="97.82" class="pct high">97.82%</td>
	<td data-value="46" class="abs high">45/46</td>
	<td data-value="100" class="pct high">100%</td>
	<td data-value="14" class="abs high">14/14</td>
	<td data-value="94.11" class="pct high">94.11%</td>
	<td data-value="17" class="abs high">16/17</td>
	<td data-value="100" class="pct high">100%</td>
	<td data-value="38" class="abs high">38/38</td>
	</tr>

</tbody>
</table>
</div>
                <div class='push'></div><!-- for sticky footer -->
            </div><!-- /wrapper -->
            <div class='footer quiet pad2 space-top1 center small'>
                Code coverage generated by
                <a href="https://istanbul.js.org/" target="_blank" rel="noopener noreferrer">istanbul</a>
<<<<<<< HEAD
                at 2025-10-29T22:30:14.436Z
=======
                at 2025-10-29T21:55:51.513Z
>>>>>>> 4eaa5f15
            </div>
        <script src="prettify.js"></script>
        <script>
            window.onload = function () {
                prettyPrint();
            };
        </script>
        <script src="sorter.js"></script>
        <script src="block-navigation.js"></script>
    </body>
</html>
    <|MERGE_RESOLUTION|>--- conflicted
+++ resolved
@@ -23,54 +23,30 @@
         <div class='clearfix'>
             
             <div class='fl pad1y space-right2'>
-<<<<<<< HEAD
-                <span class="strong">94.21% </span>
+                <span class="strong">91.52% </span>
                 <span class="quiet">Statements</span>
-                <span class='fraction'>1335/1417</span>
-=======
-                <span class="strong">92.3% </span>
-                <span class="quiet">Statements</span>
-                <span class='fraction'>1308/1417</span>
->>>>>>> 4eaa5f15
+                <span class='fraction'>1285/1404</span>
             </div>
         
             
             <div class='fl pad1y space-right2'>
-<<<<<<< HEAD
-                <span class="strong">80.72% </span>
+                <span class="strong">73.54% </span>
                 <span class="quiet">Branches</span>
-                <span class='fraction'>469/581</span>
-=======
-                <span class="strong">77.28% </span>
-                <span class="quiet">Branches</span>
-                <span class='fraction'>449/581</span>
->>>>>>> 4eaa5f15
+                <span class='fraction'>417/567</span>
             </div>
         
             
             <div class='fl pad1y space-right2'>
-<<<<<<< HEAD
-                <span class="strong">95.62% </span>
+                <span class="strong">92.5% </span>
                 <span class="quiet">Functions</span>
-                <span class='fraction'>153/160</span>
-=======
-                <span class="strong">93.12% </span>
-                <span class="quiet">Functions</span>
-                <span class='fraction'>149/160</span>
->>>>>>> 4eaa5f15
+                <span class='fraction'>148/160</span>
             </div>
         
             
             <div class='fl pad1y space-right2'>
-<<<<<<< HEAD
-                <span class="strong">94.18% </span>
+                <span class="strong">92.12% </span>
                 <span class="quiet">Lines</span>
-                <span class='fraction'>1280/1359</span>
-=======
-                <span class="strong">92.86% </span>
-                <span class="quiet">Lines</span>
-                <span class='fraction'>1262/1359</span>
->>>>>>> 4eaa5f15
+                <span class='fraction'>1240/1346</span>
             </div>
         
             
@@ -119,31 +95,17 @@
 
 <tr>
 	<td class="file high" data-value="src/controllers"><a href="src/controllers/index.html">src/controllers</a></td>
-<<<<<<< HEAD
-	<td data-value="95.15" class="pic high">
+	<td data-value="95.75" class="pic high">
 	<div class="chart"><div class="cover-fill" style="width: 95%"></div><div class="cover-empty" style="width: 5%"></div></div>
 	</td>
-	<td data-value="95.15" class="pct high">95.15%</td>
-	<td data-value="165" class="abs high">157/165</td>
-	<td data-value="72.09" class="pct medium">72.09%</td>
-	<td data-value="43" class="abs medium">31/43</td>
+	<td data-value="95.75" class="pct high">95.75%</td>
+	<td data-value="165" class="abs high">158/165</td>
+	<td data-value="74.41" class="pct medium">74.41%</td>
+	<td data-value="43" class="abs medium">32/43</td>
 	<td data-value="100" class="pct high">100%</td>
 	<td data-value="7" class="abs high">7/7</td>
-	<td data-value="94.83" class="pct high">94.83%</td>
-	<td data-value="155" class="abs high">147/155</td>
-=======
-	<td data-value="96.36" class="pic high">
-	<div class="chart"><div class="cover-fill" style="width: 96%"></div><div class="cover-empty" style="width: 4%"></div></div>
-	</td>
-	<td data-value="96.36" class="pct high">96.36%</td>
-	<td data-value="165" class="abs high">159/165</td>
-	<td data-value="76.74" class="pct medium">76.74%</td>
-	<td data-value="43" class="abs medium">33/43</td>
-	<td data-value="100" class="pct high">100%</td>
-	<td data-value="7" class="abs high">7/7</td>
-	<td data-value="96.12" class="pct high">96.12%</td>
-	<td data-value="155" class="abs high">149/155</td>
->>>>>>> 4eaa5f15
+	<td data-value="95.48" class="pct high">95.48%</td>
+	<td data-value="155" class="abs high">148/155</td>
 	</tr>
 
 <tr>
@@ -268,31 +230,17 @@
 
 <tr>
 	<td class="file high" data-value="src/routes"><a href="src/routes/index.html">src/routes</a></td>
-<<<<<<< HEAD
-	<td data-value="95.27" class="pic high">
-	<div class="chart"><div class="cover-fill" style="width: 95%"></div><div class="cover-empty" style="width: 5%"></div></div>
-	</td>
-	<td data-value="95.27" class="pct high">95.27%</td>
-	<td data-value="719" class="abs high">685/719</td>
-	<td data-value="84.94" class="pct high">84.94%</td>
-	<td data-value="299" class="abs high">254/299</td>
-	<td data-value="94.73" class="pct high">94.73%</td>
-	<td data-value="76" class="abs high">72/76</td>
-	<td data-value="95.24" class="pct high">95.24%</td>
-	<td data-value="694" class="abs high">661/694</td>
-=======
-	<td data-value="91.09" class="pic high">
-	<div class="chart"><div class="cover-fill" style="width: 91%"></div><div class="cover-empty" style="width: 9%"></div></div>
-	</td>
-	<td data-value="91.09" class="pct high">91.09%</td>
-	<td data-value="719" class="abs high">655/719</td>
-	<td data-value="76.25" class="pct medium">76.25%</td>
-	<td data-value="299" class="abs medium">228/299</td>
-	<td data-value="89.47" class="pct high">89.47%</td>
-	<td data-value="76" class="abs high">68/76</td>
-	<td data-value="92.21" class="pct high">92.21%</td>
-	<td data-value="694" class="abs high">640/694</td>
->>>>>>> 4eaa5f15
+	<td data-value="90.08" class="pic high">
+	<div class="chart"><div class="cover-fill" style="width: 90%"></div><div class="cover-empty" style="width: 10%"></div></div>
+	</td>
+	<td data-value="90.08" class="pct high">90.08%</td>
+	<td data-value="706" class="abs high">636/706</td>
+	<td data-value="74.03" class="pct medium">74.03%</td>
+	<td data-value="285" class="abs medium">211/285</td>
+	<td data-value="88.15" class="pct high">88.15%</td>
+	<td data-value="76" class="abs high">67/76</td>
+	<td data-value="91.33" class="pct high">91.33%</td>
+	<td data-value="681" class="abs high">622/681</td>
 	</tr>
 
 <tr>
@@ -378,11 +326,7 @@
             <div class='footer quiet pad2 space-top1 center small'>
                 Code coverage generated by
                 <a href="https://istanbul.js.org/" target="_blank" rel="noopener noreferrer">istanbul</a>
-<<<<<<< HEAD
-                at 2025-10-29T22:30:14.436Z
-=======
-                at 2025-10-29T21:55:51.513Z
->>>>>>> 4eaa5f15
+                at 2025-10-29T07:48:55.923Z
             </div>
         <script src="prettify.js"></script>
         <script>
